import mlflow
import pandas as pd
import numpy as np
from pathlib import Path
import json
import os
import sys
from typing import Dict, Any, List, Tuple
import pymongo
import mlflow.sklearn
import mlflow.pyfunc
from pymongo import MongoClient
from sklearn.metrics import recall_score, f1_score
from xgboost import XGBClassifier
sys.path.append(os.path.dirname(os.path.dirname(os.path.abspath(__file__))))

from utils.create_evaluation_set import get_real_api_scores_from_excel, setup_mlflow_tracking, create_prediction_set_ensemble

experiment_name = "ensemble_model_new"
mlruns_dir = setup_mlflow_tracking(experiment_name)

class DrawPredictor:
    """Predictor class for draw predictions using the stacked model."""
    def __init__(self, model_uri: str):
        """Initialize predictor with model URI."""
        # Set up MLflow tracking URI based on current environment
        current_dir = os.getcwd()
        try:
            self.model = mlflow.sklearn.load_model(model_uri)
            self.test_model = mlflow.pyfunc.load_model(model_uri)
        except Exception as e:
            print(f"Error loading model: {e}")
            self.model = mlflow.pyfunc.load_model(model_uri)
            self.test_model = self.model
        try:
            # Retrieve the optimal threshold if set during training.
            if hasattr(self.model, 'optimal_threshold'):
                self.threshold = self.model.optimal_threshold
                print(f"Using model's optimal threshold: {self.threshold:.2%}")
            else:
                self.threshold = 0.27
                print("No optimal threshold found in model, using default 27% threshold")
            # Get feature names from signature if available.
            if self.test_model.metadata.signature:
                self.required_features = self.test_model.metadata.signature.inputs.input_names()
                print(f"Features from signature: {len(self.required_features)}")
        except Exception as e:
            print(f"Error loading model: {e}")
            self.threshold = 0.27

    def _validate_input(self, df: pd.DataFrame) -> None:
        """Validate input dataframe has all required columns."""
        missing_cols = set(self.required_features) - set(df.columns)
        if missing_cols:
            raise ValueError(f"Missing required columns: {missing_cols}")

    def predict(self, df: pd.DataFrame) -> Dict[str, Any]:
        """Make predictions and return results with probabilities."""
        # Validate input if needed.
        self._validate_input(df)
        
        # Get probabilities - our ensemble model returns a 1D array of positive class probabilities
        try:
            predictions = self.model.predict(df)
            pos_probas = self.model.predict_proba(df)
            # Ensure we have a 1D numpy array
            if not isinstance(pos_probas, np.ndarray):
                pos_probas = np.array(pos_probas)
        except AttributeError as e:
            if "use_label_encoder" in str(e):
                print("Attribute error due to missing 'use_label_encoder'. Patching model...")
                setattr(self.model, "use_label_encoder", False)
                predictions = self.model.predict(df)
                pos_probas = self.model.predict_proba(df)
        
        results = {
            'predictions': predictions.tolist(),
            'draw_probabilities': pos_probas.tolist(),
            'threshold_used': self.threshold,
            'num_predictions': len(predictions),
            'positive_predictions': int(np.sum(predictions)),
            'prediction_rate': float(np.mean(predictions))
        }
        print(f"Prediction rate: {results['prediction_rate']}")
        return results

    def _find_optimal_threshold(
        self,
        model: XGBClassifier,
        features_val: pd.DataFrame,
        target_val: pd.Series) -> Tuple[float, Dict[str, float]]:
        """Find optimal prediction threshold prioritizing precision while maintaining recall.
        Args:
            model: Trained XGBoost model
            features_val: Validation features
            target_val: Validation targets
        Returns:
            Tuple of (optimal threshold, metrics dictionary)
        """
        try:
            prediction_df = features_val.copy()
            prediction_df = prediction_df[self.required_features]
            probas = self.model.predict_proba(prediction_df)[:, 1]
            best_metrics = {'precision': 0, 'recall': 0, 'f1': 0, 'threshold': 0.5}
            best_score = 0
            
            # Focus on higher thresholds for better precision, starting from 0.5
            for threshold in np.arange(0.5, 0.65, 0.01):
                preds = (probas >= threshold).astype(int)
                true_positives = ((preds == 1) & (target_val == 1)).sum()
                false_positives = ((preds == 1) & (target_val == 0)).sum()
                true_negatives = ((preds == 0) & (target_val == 0)).sum()
                false_negatives = ((preds == 0) & (target_val == 1)).sum()
                # Calculate metrics
                recall = true_positives / (true_positives + false_negatives) if (true_positives + false_negatives) > 0 else 0
                # Only consider thresholds that meet minimum recall
                if recall >= 0.20:
                    precision = true_positives / (true_positives + false_positives) if (true_positives + false_positives) > 0 else 0
                    f1 = f1_score(target_val, preds)
                    # Modified scoring to prioritize precision
                    score = precision
                    
                    if score > best_score:
                        best_score = score
                        best_metrics.update({
                            'precision': precision,
                            'recall': recall,
                            'f1': f1,
                            'threshold': threshold
                        })
            self.threshold = best_metrics['threshold']
            print(f"Optimal threshold set to {self.threshold}")        
            
            if best_metrics['recall'] < 0.20:
                print(
                    f"Could not find threshold meeting recall requirement. "
                    f"Best recall: {best_metrics['recall']:.4f}"
                    f"Best precision: {best_metrics['precision']:.4f}"
                )
            print(
                f"New best threshold {best_metrics['threshold']:.3f}: "
                f"Precision={best_metrics['precision']:.4f}, Recall={best_metrics['recall']:.4f}"
            )
            return self.threshold, best_metrics
            
        except Exception as e:
            print(f"Error in threshold optimization: {str(e)}")
            raise

def make_prediction(prediction_data, model_uri, real_scores_df) -> pd.DataFrame:
    """Make predictions and return results with probabilities."""
    try:
        # Initialize default values
        precision = 0.0
        draws_recall = 0.0
        
        # Initialize predictor
        predictor = DrawPredictor(model_uri)
        prediction_df = prediction_data.copy()
<<<<<<< HEAD
=======
<<<<<<< HEAD
=======
        # print(f"Prediction data len(prediction_df): {len(prediction_df)}")
>>>>>>> 3798e304ba09a95ae05e21747b9f93b4e52eb5fd
>>>>>>> e5739f9a
        
        # Ensure data types are compatible with model expectations
        # Convert numeric columns to float64 to match model expectations
        numeric_columns = prediction_df.select_dtypes(include=['number']).columns
        for col in numeric_columns:
            prediction_df[col] = prediction_df[col].astype('float64')
        
            
        # Add column validation
        predictor._validate_input(prediction_df)
        
        # Add dtype consistency check with proper DataFrame handling
        if not isinstance(prediction_data, pd.DataFrame):
            raise TypeError("prediction_data must be a pandas DataFrame")
        
        prediction_df = prediction_df[predictor.required_features]
        # Merge prediction data with real scores to get is_draw column
        predict_df = prediction_df.merge(
            real_scores_df[['fixture_id', 'is_draw']],
            on='fixture_id',
            how='left'
        )
        # Drop rows with NaN in is_draw column
        predict_df = predict_df.dropna(subset=['is_draw'])
        print(f"Merged prediction data with real scores and dropped NaN is_draw. Shape: {predict_df.shape}")
        # Make predictions first
        # threshold, best_metrics = predictor._find_optimal_threshold(predictor.model, predict_df, predict_df['is_draw'])
        results = predictor.predict(prediction_df)
        print(f"Prediction successful...")
        # Add predictions to dataframe using .loc to avoid SettingWithCopyWarning
        prediction_df = prediction_df.copy()  # Create explicit copy
        prediction_df.loc[:, 'draw_predicted'] = results['predictions']
        prediction_df.loc[:, 'draw_probability'] = [round(prob, 2) for prob in results['draw_probabilities']]
        # Get real scores and merge - this is where the error occurs
        if 'fixture_id' in prediction_data.columns:
            print(f"prediction_data.columns: {prediction_data.shape}")
            # valid_fixture_ids = prediction_df['fixture_id'].dropna().astype('Int64').tolist()   
            if not real_scores_df.empty:  # Only proceed if we have real scores  
                # Ensure is_draw column exists and is properly formatted
                if 'is_draw' not in real_scores_df.columns:
                    if 'match_outcome' in real_scores_df.columns:
                        # Create is_draw from match_outcome if available
                        real_scores_df['is_draw'] = (real_scores_df['match_outcome'] == 2).astype(int)
                    else:
                        print("Warning: No match outcome data available in real scores")
                        real_scores_df['is_draw'] = None
                # Merge with validation data
                prediction_df = prediction_df.merge(
                    prediction_data[['fixture_id', 'league_name'] + [col for col in prediction_data.columns if col not in prediction_df.columns]], 
                    on='fixture_id', 
                    how='left'
                )
                # Merge with validation data
                matches_with_results = prediction_df.merge(
                    real_scores_df, 
                    on='fixture_id', 
                    how='left'
                )
                
                # Set fixture_id as the last column in dataset by reordering columns
                if 'fixture_id' in matches_with_results.columns:
                    # Get all columns except fixture_id
                    other_cols = [col for col in matches_with_results.columns if col != 'fixture_id']
                    # Reorder columns with fixture_id at the end
                    matches_with_results = matches_with_results[other_cols + ['fixture_id']]
                # Ensure is_draw is properly typed
                if 'is_draw' in matches_with_results.columns:
                    matches_with_results['is_draw'] = matches_with_results['is_draw'].fillna(-1).astype(int)
                if len(matches_with_results) > 0 and 'is_draw' in matches_with_results.columns:
                    # Filter out rows without valid is_draw values
                    valid_matches = matches_with_results[matches_with_results['is_draw'] != -1]
                    
                    if len(valid_matches) > 0:
                        # Calculate metrics using valid matches
                        true_positives = ((valid_matches['draw_predicted'] == 1) & 
                                        (valid_matches['is_draw'] == 1)).sum()
                        false_positives = ((valid_matches['draw_predicted'] == 1) & 
                                        (valid_matches['is_draw'] == 0)).sum()
                        true_negatives = ((valid_matches['draw_predicted'] == 0) & 
                                        (valid_matches['is_draw'] == 0)).sum()
                        false_negatives = ((valid_matches['draw_predicted'] == 0) & 
                                        (valid_matches['is_draw'] == 1)).sum()
                        
                        print(f"\nDetailed Metrics:")
                        print(f"Actual Draws: {valid_matches['is_draw'].sum()}")
                        print(f"Predicted Draws: {valid_matches['draw_predicted'].sum()}")
                        
                        # Calculate metrics
                        accuracy = (true_positives + true_negatives) / len(matches_with_results)
                        
                        if true_positives + false_negatives > 0:
                            draws_recall = true_positives / (true_positives + false_negatives)
                        
                        if true_positives + false_positives > 0:
                            precision = true_positives / (true_positives + false_positives)
                        
                        print(f"\nFinal Metrics:")
                        print(f"Accuracy: {accuracy:.2%}")
                        print(f"Precision: {precision:.2%}")
                        print(f"Recall: {draws_recall:.2%}")
                        print(f"Threshold: {predictor.threshold:.2%}")
                    else:
                        print("Warning: No match outcomes available for metric calculation")
            else:
                print("Warning: No real scores data available")
                matches_with_results = prediction_df.copy()
            matches_with_results = matches_with_results.loc[:, ~matches_with_results.columns.duplicated(keep='last')]
        return matches_with_results, precision, draws_recall
    except Exception as e:
        print(f"Error during prediction: {str(e)}")
        print(f"Error type: {type(e).__name__}")
        return pd.DataFrame(), 0.0, 0.0

def main():
    best_precision = 0
    best_model_uri = None
    best_predictions = pd.DataFrame()  # Initialize empty DataFrame
    predicted_df = pd.DataFrame()  # Initialize predicted_df
    # Model URIs to evaluate
    model_uris = [
        'f04b93479ee249f6bc77204e5c4b206f',
<<<<<<< HEAD
        '035abdf986654b1e8b551d0ce044c929',
        '8d80522037ae4a9790b72129c06851a4',
        'd3c066618b4d425fbb2ffff99a478238',
        'ba00bb0f799c4d5aaa1f2ab803a9827a'
=======
<<<<<<< HEAD
        '035abdf986654b1e8b551d0ce044c929',
        '8d80522037ae4a9790b72129c06851a4',
        'd3c066618b4d425fbb2ffff99a478238',
        'ba00bb0f799c4d5aaa1f2ab803a9827a'
=======
        # '8abc7269aeba4436a5d23ed2bd13e4d4',
        '5befa2bf2b5d4ae6866f3cc177c7b68f', 
        '035abdf986654b1e8b551d0ce044c929',
        '8d80522037ae4a9790b72129c06851a4',
        'd3c066618b4d425fbb2ffff99a478238',
        # 'acded8143d6d4a1cb3ba14cd959949e3'
>>>>>>> 3798e304ba09a95ae05e21747b9f93b4e52eb5fd
>>>>>>> e5739f9a
    ]
    # Get preprocessed prediction data using standardized function
    prediction_df = create_prediction_set_ensemble()
    prediction_data = prediction_df.copy()
    print(f"Loaded {len(prediction_data)} matches for prediction")
    
    try:
        # Get real scores with error handling
        real_scores_df = get_real_api_scores_from_excel()
        print(f"real_scores_df: {len(real_scores_df)}")
    except Exception as e:
        print(f"Error processing fixture IDs: {str(e)}")
        print(f"Error type: {type(e).__name__}")
        # Create empty DataFrame to allow continuation
        real_scores_df = pd.DataFrame()
    # Evaluate each model
    for uri in model_uris:
        try:
            uri_full = f"runs:/{uri}/ensemble_model"
            predicted_df, precision, draws_recall = make_prediction(prediction_data, uri_full, real_scores_df)
            # Add validation check
            if not isinstance(predicted_df, pd.DataFrame) or predicted_df.empty:
                print(f"Skipping invalid predictions from model {uri}")
                continue
                
            # Save individual model predictions
            model_output_path = Path(f"./data/prediction/ensemble/predictions_model_{uri}.xlsx")
            # Reorder columns to place draw_predicted and draw_probability last
            cols = [col for col in predicted_df.columns if col not in ['draw_predicted', 'draw_probability']]
            cols.extend(['draw_predicted', 'draw_probability'])
            predicted_df = predicted_df[cols]
            predicted_df.to_excel(model_output_path, index=False)
            print(f"Predictions for model {uri} saved to: {model_output_path}")
                
            if precision > best_precision and draws_recall > 0.20:
                best_precision = precision
                best_model_uri = uri
                best_predictions = predicted_df.copy()
                print(f"New best model: {uri} with precision: {precision:.2%}")
                print(f"Draws recall: {draws_recall:.2%}")
        except Exception as e:
            print(f"Error evaluating model {uri}: {str(e)}")
            continue
    print(f"\nBest model URI: {best_model_uri}")
    print(f"Best precision: {best_precision:.2%}")
    
    # Handle empty predictions
    if best_predictions.empty:
        print("Warning: No valid predictions generated. Creating empty result.")
        predicted_df = pd.DataFrame(columns=['fixture_id', 'draw_predicted', 'draw_probability'])
    else:
        predicted_df = best_predictions
        # Reorder columns to place draw_predicted and draw_probability last
        cols = [col for col in predicted_df.columns if col not in ['draw_predicted', 'draw_probability']]
        cols.extend(['draw_predicted', 'draw_probability'])
        predicted_df = predicted_df[cols]
    
    # Save best model results
    output_path = Path("./data/prediction/ensemble/predictions_ensemble_best.xlsx")
    predicted_df.to_excel(output_path, index=False)
    print(f"\nBest model predictions saved to: {output_path}")

if __name__ == "__main__":
    main()<|MERGE_RESOLUTION|>--- conflicted
+++ resolved
@@ -157,13 +157,6 @@
         # Initialize predictor
         predictor = DrawPredictor(model_uri)
         prediction_df = prediction_data.copy()
-<<<<<<< HEAD
-=======
-<<<<<<< HEAD
-=======
-        # print(f"Prediction data len(prediction_df): {len(prediction_df)}")
->>>>>>> 3798e304ba09a95ae05e21747b9f93b4e52eb5fd
->>>>>>> e5739f9a
         
         # Ensure data types are compatible with model expectations
         # Convert numeric columns to float64 to match model expectations
@@ -285,26 +278,10 @@
     # Model URIs to evaluate
     model_uris = [
         'f04b93479ee249f6bc77204e5c4b206f',
-<<<<<<< HEAD
         '035abdf986654b1e8b551d0ce044c929',
         '8d80522037ae4a9790b72129c06851a4',
         'd3c066618b4d425fbb2ffff99a478238',
         'ba00bb0f799c4d5aaa1f2ab803a9827a'
-=======
-<<<<<<< HEAD
-        '035abdf986654b1e8b551d0ce044c929',
-        '8d80522037ae4a9790b72129c06851a4',
-        'd3c066618b4d425fbb2ffff99a478238',
-        'ba00bb0f799c4d5aaa1f2ab803a9827a'
-=======
-        # '8abc7269aeba4436a5d23ed2bd13e4d4',
-        '5befa2bf2b5d4ae6866f3cc177c7b68f', 
-        '035abdf986654b1e8b551d0ce044c929',
-        '8d80522037ae4a9790b72129c06851a4',
-        'd3c066618b4d425fbb2ffff99a478238',
-        # 'acded8143d6d4a1cb3ba14cd959949e3'
->>>>>>> 3798e304ba09a95ae05e21747b9f93b4e52eb5fd
->>>>>>> e5739f9a
     ]
     # Get preprocessed prediction data using standardized function
     prediction_df = create_prediction_set_ensemble()
@@ -364,6 +341,7 @@
     
     # Save best model results
     output_path = Path("./data/prediction/ensemble/predictions_ensemble_best.xlsx")
+    output_path = Path("./data/prediction/ensemble/predictions_ensemble_best.xlsx")
     predicted_df.to_excel(output_path, index=False)
     print(f"\nBest model predictions saved to: {output_path}")
 
